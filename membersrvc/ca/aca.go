--- conflicted
+++ resolved
@@ -444,7 +444,6 @@
 func (acap *ACAP) RequestAttributes(ctx context.Context, in *pb.ACAAttrReq) (*pb.ACAAttrResp, error) {
 	Trace.Println("grpc ACAP:RequestAttributes")
 
-<<<<<<< HEAD
 	fail := pb.ACAAttrResp_FULL_SUCCESSFUL // else explicit which-param-failed error
 	if nil == in.Ts {
 		fail = pb.ACAAttrResp_FAIL_NIL_TS
@@ -455,12 +454,9 @@
 	} else if nil == in.Signature {
 		fail = pb.ACAAttrResp_FAIL_NIL_SIGNATURE
 	}
+
 	if pb.ACAAttrResp_FULL_SUCCESSFUL != fail {
 		return acap.createRequestAttributeResponse(fail, nil), nil
-=======
-	if in.Ts == nil || in.Id == nil || in.ECert == nil || in.Signature == nil {
-		return acap.createRequestAttributeResponse(pb.ACAAttrResp_BAD_REQUEST, nil), nil
->>>>>>> 59f9cad1
 	}
 
 	if in.Attributes == nil {
