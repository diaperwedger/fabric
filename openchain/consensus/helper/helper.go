/*
Licensed to the Apache Software Foundation (ASF) under one
or more contributor license agreements.  See the NOTICE file
distributed with this work for additional information
regarding copyright ownership.  The ASF licenses this file
to you under the Apache License, Version 2.0 (the
"License"); you may not use this file except in compliance
with the License.  You may obtain a copy of the License at

  http://www.apache.org/licenses/LICENSE-2.0

Unless required by applicable law or agreed to in writing,
software distributed under the License is distributed on an
"AS IS" BASIS, WITHOUT WARRANTIES OR CONDITIONS OF ANY
KIND, either express or implied.  See the License for the
specific language governing permissions and limitations
under the License.
*/

package helper

import (
	"fmt"
	"strconv"
	"strings"

	"golang.org/x/net/context"

	"github.com/openblockchain/obc-peer/openchain/chaincode"
	"github.com/openblockchain/obc-peer/openchain/consensus"
	"github.com/openblockchain/obc-peer/openchain/ledger"
	"github.com/openblockchain/obc-peer/openchain/peer"
	pb "github.com/openblockchain/obc-peer/protos"
)

// =============================================================================
// Structure definitions go here
// =============================================================================

// Helper contains the reference to coordinator for broadcasts/unicasts.
type Helper struct {
	coordinator peer.MessageHandlerCoordinator
}

// =============================================================================
// Constructors go here
// =============================================================================

// NewHelper constructs the consensus helper object.
func NewHelper(mhc peer.MessageHandlerCoordinator) consensus.CPI {
	return &Helper{coordinator: mhc}
}

// =============================================================================
// Stack-facing implementation goes here
// =============================================================================

// GetNetworkHandles returns the handles (MVP: hashed raw enrollment certificates) of the current replica and the whole network of VPs
func (h *Helper) GetNetworkHandles() (self string, network []string, err error) {
	ep, err := h.coordinator.GetPeerEndpoint()
	if err != nil {
		return self, network, fmt.Errorf("Couldn't retrieve own endpoint: %v", err)
	}
	self = ep.ID.Name

	peersMsg, err := h.coordinator.GetPeers()
	if err != nil {
		return self, network, fmt.Errorf("Couldn't retrieve list of peers: %v", err)
	}
	peers := peersMsg.GetPeers()
	for _, endpoint := range peers {
		if endpoint.Type == pb.PeerEndpoint_VALIDATOR {
			network = append(network, endpoint.ID.Name)
		}
	}
	network = append(network, self)
	// sort.Strings(network)

	return
}

// GetReplicaHandle returns the handle that corresponds to a replica ID (uin64 assigned to it for PBFT)
func (h *Helper) GetReplicaHandle(id uint64) (handle string, err error) {
	handle = "vp" + strconv.FormatUint(id, 10)
	return
}

// GetReplicaID returns the uint ID corresponding to a replica handle
func (h *Helper) GetReplicaID(handle string) (id uint64, err error) {
	// if the handle starts with "vp*", short-circuit the function
	// consider this our debugging mode for when we don't have a fixed VP list
	// and want to instantiate the Consenter with the proper ID
	if startsWith := strings.HasPrefix(handle, "vp"); startsWith {
		id, err = strconv.ParseUint(handle[2:], 10, 64)
		if err != nil {
			return id, fmt.Errorf("Error extracting ID from \"%s\" handle: %v", handle, err)
		}
		return
	}
	err = fmt.Errorf(`For MVP, set the VP's peer.id to vpX,
		where X is a unique integer between 0 and N-1
		(N being the maximum number of VPs in the network`)
	return
}

// Broadcast sends a message to all validating peers.
func (h *Helper) Broadcast(msg *pb.OpenchainMessage) error {
	errors := h.coordinator.Broadcast(msg)
	if len(errors) > 0 {
		return fmt.Errorf("Couldn't broadcast successfully")
	}
	return nil
}

// Unicast sends a message to a specified receiver.
func (h *Helper) Unicast(msg *pb.OpenchainMessage, receiverHandle string) error {
	return h.coordinator.Unicast(msg, receiverHandle)
}

// BeginTxBatch gets invoked when the next round of transaction-batch
// execution begins.
func (h *Helper) BeginTxBatch(id interface{}) error {
	ledger, err := ledger.GetLedger()
	if err != nil {
		return fmt.Errorf("Failed to get the ledger: %v", err)
	}
	if err := ledger.BeginTxBatch(id); err != nil {
		return fmt.Errorf("Failed to begin transaction with the ledger: %v", err)
	}
	return nil
}

// ExecTXs executes all the transactions listed in the txs array
// one-by-one. If all the executions are successful, it returns
// the candidate global state hash, and nil error array.
func (h *Helper) ExecTXs(txs []*pb.Transaction) ([]byte, []error) {
	return chaincode.ExecuteTransactions(context.Background(), chaincode.DefaultChain, txs, h.coordinator.GetSecHelper())
}

// CommitTxBatch gets invoked when the current transaction-batch needs
// to be committed. This function returns successfully iff the
// transactions details and state changes (that may have happened
// during execution of this transaction-batch) have been committed to
// permanent storage.
<<<<<<< HEAD
func (h *Helper) CommitTxBatch(id interface{}, transactions []*pb.Transaction, metadata []byte) error {
=======
func (h *Helper) CommitTxBatch(id interface{}, transactions []*pb.Transaction, transactionsResults []*pb.TransactionResult, proof []byte) error {
>>>>>>> 4bc69a7d
	ledger, err := ledger.GetLedger()
	if err != nil {
		return fmt.Errorf("Failed to get the ledger: %v", err)
	}
<<<<<<< HEAD
	if err := ledger.CommitTxBatch(id, transactions, metadata); err != nil {
=======
	if err := ledger.CommitTxBatch(id, transactions, nil, proof); err != nil {
>>>>>>> 4bc69a7d
		return fmt.Errorf("Failed to commit transaction to the ledger: %v", err)
	}
	return nil
}

// RollbackTxBatch discards all the state changes that may have taken
// place during the execution of current transaction-batch.
func (h *Helper) RollbackTxBatch(id interface{}) error {
	ledger, err := ledger.GetLedger()
	if err != nil {
		return fmt.Errorf("Failed to get the ledger: %v", err)
	}
	if err := ledger.RollbackTxBatch(id); err != nil {
		return fmt.Errorf("Failed to rollback transaction with the ledger: %v", err)
	}
	return nil
}

// PreviewCommitTxBatchBlock ...
func (h *Helper) PreviewCommitTxBatchBlock(id interface{}, txs []*pb.Transaction, metadata []byte) (*pb.Block, error) {
	// TODO
	return nil, fmt.Errorf("Unimplemented")
}

// GetBlock returns a block from the chain
func (h *Helper) GetBlock(blockNumber uint64) (block *pb.Block, err error) {
	ledger, err := ledger.GetLedger()
	if err != nil {
		return nil, fmt.Errorf("Failed to get the ledger :%v", err)
	}
	return ledger.GetBlockByNumber(blockNumber)
}

// GetCurrentStateHash returns the current/temporary state hash
func (h *Helper) GetCurrentStateHash() (stateHash []byte, err error) {
	ledger, err := ledger.GetLedger()
	if err != nil {
		return nil, fmt.Errorf("Failed to get the ledger :%v", err)
	}
	return ledger.GetTempStateHash()
}

// GetBlockchainSize returns the current size of the blockchain
func (h *Helper) GetBlockchainSize() (uint64, error) {
	ledger, err := ledger.GetLedger()
	if err != nil {
		return 0, fmt.Errorf("Failed to get the ledger :%v", err)
	}
	return ledger.GetBlockchainSize(), nil
}

// HashBlock returns the hash of the included block, useful for mocking
func (h *Helper) HashBlock(block *pb.Block) ([]byte, error) {
	return block.GetHash()
}

// PutBlock inserts a raw block into the blockchain at the specified index, nearly no error checking is performed
func (h *Helper) PutBlock(blockNumber uint64, block *pb.Block) error {
	ledger, err := ledger.GetLedger()
	if err != nil {
		return fmt.Errorf("Failed to get the ledger :%v", err)
	}
	return ledger.PutRawBlock(block, blockNumber)
}

// ApplyStateDelta ....
// TODO, waiting to see the streaming implementation to define this API nicely
func (h *Helper) ApplyStateDelta(delta []byte, unapply bool) error {
	return nil // TODO implement
}

// EmptyState completely empties the state and prepares it to restore a snapshot
func (h *Helper) EmptyState() error {
	ledger, err := ledger.GetLedger()
	if err != nil {
		return fmt.Errorf("Failed to get the ledger :%v", err)
	}
	return ledger.DeleteALLStateKeysAndValues()
}

// VerifyBlockchain checks the integrity of the blockchain between indices start and finish,
// returning the first block who's PreviousBlockHash field does not match the hash of the previous block
func (h *Helper) VerifyBlockchain(start, finish uint64) (uint64, error) {
	ledger, err := ledger.GetLedger()
	if err != nil {
		return finish, fmt.Errorf("Failed to get the ledger :%v", err)
	}
	return ledger.VerifyChain(start, finish)
}

// GetRemoteBlocks will return a channel to stream blocks from the desired replicaId
func (h *Helper) GetRemoteBlocks(replicaID uint64, start, finish uint64) (<-chan *pb.SyncBlocks, error) {
	return nil, fmt.Errorf("Unimplemented")
}

// GetRemoteStateSnapshot will return a channel to stream a state snapshot from the desired replicaId
func (h *Helper) GetRemoteStateSnapshot(replicaID uint64) (<-chan *pb.SyncStateSnapshot, error) {
	return nil, fmt.Errorf("Unimplemented")
}

// GetRemoteStateDeltas  will return a channel to stream a state snapshot deltas from the desired replicaId
func (h *Helper) GetRemoteStateDeltas(replicaID uint64, start, finish uint64) (<-chan *pb.SyncStateDeltas, error) {
	return nil, fmt.Errorf("Unimplemented")
}<|MERGE_RESOLUTION|>--- conflicted
+++ resolved
@@ -142,20 +142,12 @@
 // transactions details and state changes (that may have happened
 // during execution of this transaction-batch) have been committed to
 // permanent storage.
-<<<<<<< HEAD
-func (h *Helper) CommitTxBatch(id interface{}, transactions []*pb.Transaction, metadata []byte) error {
-=======
-func (h *Helper) CommitTxBatch(id interface{}, transactions []*pb.Transaction, transactionsResults []*pb.TransactionResult, proof []byte) error {
->>>>>>> 4bc69a7d
+func (h *Helper) CommitTxBatch(id interface{}, transactions []*pb.Transaction, transactionsResults []*pb.TransactionResult, metadata []byte) error {
 	ledger, err := ledger.GetLedger()
 	if err != nil {
 		return fmt.Errorf("Failed to get the ledger: %v", err)
 	}
-<<<<<<< HEAD
-	if err := ledger.CommitTxBatch(id, transactions, metadata); err != nil {
-=======
-	if err := ledger.CommitTxBatch(id, transactions, nil, proof); err != nil {
->>>>>>> 4bc69a7d
+	if err := ledger.CommitTxBatch(id, transactions, nil, metadata); err != nil {
 		return fmt.Errorf("Failed to commit transaction to the ledger: %v", err)
 	}
 	return nil
@@ -176,8 +168,15 @@
 
 // PreviewCommitTxBatchBlock ...
 func (h *Helper) PreviewCommitTxBatchBlock(id interface{}, txs []*pb.Transaction, metadata []byte) (*pb.Block, error) {
-	// TODO
-	return nil, fmt.Errorf("Unimplemented")
+	ledger, err := ledger.GetLedger()
+	if err != nil {
+		return nil, fmt.Errorf("Failed to get the ledger: %v", err)
+	}
+	if block, err := ledger.GetTXBatchPreviewBlock(id, txs, metadata); err != nil {
+		return nil, fmt.Errorf("Failed to commit transaction to the ledger: %v", err)
+	} else {
+		return block, err
+	}
 }
 
 // GetBlock returns a block from the chain
