/*
Licensed to the Apache Software Foundation (ASF) under one
or more contributor license agreements.  See the NOTICE file
distributed with this work for additional information
regarding copyright ownership.  The ASF licenses this file
to you under the Apache License, Version 2.0 (the
"License"); you may not use this file except in compliance
with the License.  You may obtain a copy of the License at

  http://www.apache.org/licenses/LICENSE-2.0

Unless required by applicable law or agreed to in writing,
software distributed under the License is distributed on an
"AS IS" BASIS, WITHOUT WARRANTIES OR CONDITIONS OF ANY
KIND, either express or implied.  See the License for the
specific language governing permissions and limitations
under the License.
*/

package obcpbft

import (
	"encoding/base64"
	"fmt"

	"github.com/openblockchain/obc-peer/openchain/consensus"
	"github.com/openblockchain/obc-peer/openchain/util"
	pb "github.com/openblockchain/obc-peer/protos"

	"github.com/golang/protobuf/proto"
	"github.com/spf13/viper"
)

type obcClassic struct {
	cpi  consensus.CPI
	pbft *pbftCore
}

func newObcClassic(id uint64, config *viper.Viper, cpi consensus.CPI) *obcClassic {
	op := &obcClassic{cpi: cpi}
	op.pbft = newPbftCore(id, config, op, cpi)
	return op
}

// RecvMsg receives both CHAIN_TRANSACTION and CONSENSUS messages from
// the stack. New transaction requests are broadcast to all replicas,
// so that the current primary will receive the request.
func (op *obcClassic) RecvMsg(ocMsg *pb.OpenchainMessage) error {
	if ocMsg.Type == pb.OpenchainMessage_CHAIN_TRANSACTION {
		logger.Info("New consensus request received")

		if err := op.verify(ocMsg.Payload); err != nil {
			logger.Warning("Request did not verify: %s", err)
			return err
		}

		op.pbft.request(ocMsg.Payload)

		req := &Request{Payload: ocMsg.Payload}
		msg := &Message{&Message_Request{req}}
		msgRaw, _ := proto.Marshal(msg)
		op.broadcast(msgRaw)

		return nil
	}

	if ocMsg.Type != pb.OpenchainMessage_CONSENSUS {
		return fmt.Errorf("Unexpected message type: %s", ocMsg.Type)
	}

	pbftMsg := &Message{}
	err := proto.Unmarshal(ocMsg.Payload, pbftMsg)
	if err != nil {
		return err
	}
	if req := pbftMsg.GetRequest(); req != nil {
		op.pbft.request(req.Payload)
	} else {
		op.pbft.receive(ocMsg.Payload)
	}

	return nil
}

// Close tells us to release resources we are holding
func (op *obcClassic) Close() {
	op.pbft.close()
}

// =============================================================================
// innerCPI interface (functions called by pbft-core)
// =============================================================================

// multicast a message to all replicas
func (op *obcClassic) broadcast(msgPayload []byte) {
	ocMsg := &pb.OpenchainMessage{
		Type:    pb.OpenchainMessage_CONSENSUS,
		Payload: msgPayload,
	}
	op.cpi.Broadcast(ocMsg)
}

// send a message to a specific replica
func (op *obcClassic) unicast(msgPayload []byte, receiverID uint64) (err error) {
	ocMsg := &pb.OpenchainMessage{
		Type:    pb.OpenchainMessage_CONSENSUS,
		Payload: msgPayload,
	}
	receiverHandle, err := op.cpi.GetReplicaHandle(receiverID)
	if err != nil {
		return
	}
	return op.cpi.Unicast(ocMsg, receiverHandle)
}

// verify checks whether the request is valid
func (op *obcClassic) verify(txRaw []byte) error {
	// TODO verify transaction
	/* tx := &pb.Transaction{}
	err := proto.Unmarshal(txRaw, tx)
	if err != nil {
		return fmt.Errorf("Unable to unmarshal transaction: %v", err)
	}
	if _, err := instance.cpi.TransactionPreValidation(...); err != nil {
		logger.Warning("Invalid request");
		return err
	} */
	return nil
}

// execute an opaque request which corresponds to an OBC Transaction
func (op *obcClassic) execute(txRaw []byte) {
	if err := op.verify(txRaw); err != nil {
		logger.Error("Request in transaction did not verify: %s", err)
		return
	}

	tx := &pb.Transaction{}
	err := proto.Unmarshal(txRaw, tx)
	if err != nil {
		logger.Error("Unable to unmarshal transaction: %v", err)
		return
	}

	txs := []*pb.Transaction{tx}
	txBatchID := base64.StdEncoding.EncodeToString(util.ComputeCryptoHash(txRaw))

	if err := op.cpi.BeginTxBatch(txBatchID); err != nil {
		logger.Error("Failed to begin transaction %s: %v", txBatchID, err)
		return
	}

	_, errs := op.cpi.ExecTXs(txs)
	if errs[len(txs)] != nil {
		logger.Error("Fail to execute transaction %s: %v", txBatchID, errs)
		if err = op.cpi.RollbackTxBatch(txBatchID); err != nil {
			panic(fmt.Errorf("Unable to rollback transaction %s: %v", txBatchID, err))
		}
		return
	}

	if err = op.cpi.CommitTxBatch(txBatchID, txs, nil); err != nil {
		logger.Error("Failed to commit transaction %s to the ledger: %v", txBatchID, err)
		if err = op.cpi.RollbackTxBatch(txBatchID); err != nil {
			panic(fmt.Errorf("Unable to rollback transaction %s: %v", txBatchID, err))
		}
		return
	}
}

// called when a view-change happened in the underlying PBFT
// classic mode pbft does not use this information
func (op *obcClassic) viewChange(curView uint64) {
}

<<<<<<< HEAD
// used in view-change to fetch missing assigned, non-checkpointed requests
func (op *obcClassic) fetchRequest(digest string) error {
	msg := &Message{&Message_FetchRequest{&FetchRequest{RequestDigest: digest, ReplicaId: op.pbft.id}}}
	msgPacked, err := proto.Marshal(msg)
	if err != nil {
		return fmt.Errorf("Error marshaling fetch-request message: %v", err)
	}
	op.broadcast(msgPacked)
	return nil
=======
// returns the state hash that corresponds to a specific block in the chain
// if called with no arguments, it returns the latest/temp state hash
func (op *obcClassic) getStateHash(blockNumber ...uint64) (stateHash []byte, err error) {
	if len(blockNumber) == 0 {
		return op.cpi.GetCurrentStateHash()
	}

	block, err := op.cpi.GetBlock(blockNumber[0])
	if err != nil {
		return nil, fmt.Errorf("Unable to retrieve block #%v: %s", blockNumber[0], err)
	}
	stateHash, err = block.GetHash()
	if err != nil {
		return nil, fmt.Errorf("Unable to retrieve hash for block #%v: %s", blockNumber[0], err)
	}
	return
>>>>>>> 179ed68a
}<|MERGE_RESOLUTION|>--- conflicted
+++ resolved
@@ -171,34 +171,4 @@
 // called when a view-change happened in the underlying PBFT
 // classic mode pbft does not use this information
 func (op *obcClassic) viewChange(curView uint64) {
-}
-
-<<<<<<< HEAD
-// used in view-change to fetch missing assigned, non-checkpointed requests
-func (op *obcClassic) fetchRequest(digest string) error {
-	msg := &Message{&Message_FetchRequest{&FetchRequest{RequestDigest: digest, ReplicaId: op.pbft.id}}}
-	msgPacked, err := proto.Marshal(msg)
-	if err != nil {
-		return fmt.Errorf("Error marshaling fetch-request message: %v", err)
-	}
-	op.broadcast(msgPacked)
-	return nil
-=======
-// returns the state hash that corresponds to a specific block in the chain
-// if called with no arguments, it returns the latest/temp state hash
-func (op *obcClassic) getStateHash(blockNumber ...uint64) (stateHash []byte, err error) {
-	if len(blockNumber) == 0 {
-		return op.cpi.GetCurrentStateHash()
-	}
-
-	block, err := op.cpi.GetBlock(blockNumber[0])
-	if err != nil {
-		return nil, fmt.Errorf("Unable to retrieve block #%v: %s", blockNumber[0], err)
-	}
-	stateHash, err = block.GetHash()
-	if err != nil {
-		return nil, fmt.Errorf("Unable to retrieve hash for block #%v: %s", blockNumber[0], err)
-	}
-	return
->>>>>>> 179ed68a
 }